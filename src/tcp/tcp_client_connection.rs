--- conflicted
+++ resolved
@@ -138,10 +138,6 @@
               debug!("WouldBlock, reregistering for next call: {:?}", self.handler.get_events());
               if let Err(e) = event_loop.reregister(self.handler.get_stream(), token, self.handler.get_events(), PollOpt::all()) {
                   error!("could not reregister stream: {:?} cause: {}", self.handler.get_stream(), e);
-<<<<<<< HEAD
-=======
-                  // FIXME: Maybe it doesn't need reregistration on this system?
->>>>>>> 4f8d9b55
               }
             },
             Err(e) => {
